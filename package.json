--- conflicted
+++ resolved
@@ -57,11 +57,7 @@
     "build": "gulp build",
     "lint": "gulp lint",
     "start": "gulp watch",
-<<<<<<< HEAD
     "test": "npm run lint && npm run build && intern-client config=tests/intern-node && intern-runner config=tests/intern-browser"
-=======
-    "test": "npm run lint && npm run build && node tests/support/runtests.js"
->>>>>>> 9c95cfa7
   },
   "repository": {
     "type": "git",
