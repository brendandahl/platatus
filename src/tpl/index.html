<!DOCTYPE html>
<html>
<head>
  <meta charset="utf-8">
  <title>Platatus!</title>
  <link rel="stylesheet" href="./bundle.css">
</head>
<body>
<<<<<<< HEAD
  <div id="main">
    <header>
      <h1>Platatus!</h1>
    </header>
    <article>
      <ul id="features">
        {{#each features}}
          <li class="feature">
            <div class="feature-meta">
              <h2 class="feature-title">{{title}}</h2>
              <p class="feature-summary">{{summary}}</p>
              <div class="feature-links">
                <ul>
                {{#if mdn_url}}
                  <li class="feature-link-mdn"><a target="_blank" href="{{mdn_url}}">documentation</a></li>
                {{/if}}
                {{#if spec_url}}
                  <li class="feature-link-spec"><a target="_blank" href="{{spec_url}}">spec</a></li>
                {{/if}}
                {{#if bugzilla}}
                  <li class="feature-link-bugzilla"><a target="_blank" href="https://bugzilla.mozilla.org/show_bug.cgi?id={{bugzilla}}">bug ({{bugzilla_status}})</a></li>
                {{/if}}
                </ul>
              </div>
            </div>
            <div class="feature-statuses">
              <ul>
                <li>FF <span>in development</span></li>
                <li>CH <span>{{chrome_status}}</span></li>
                <li>SA <span>{{webkit_status}}</span></li>
                <li>IE <span>{{ie_status}}</span>
                </li>
              </ul>
            </div>
          </li>
        {{/each}}
      </ul>
    </article>
=======
  <h1>Platatus!</h1>
  <div id="features">
    {{#each features}}
      <div class="feature">
        <div class="title">{{title}}</div>
        <div class="details">
          <div class="summary">{{summary}}</div>
          {{#if mdn_url}}
            <div class="documentation"><a target="_blank" href="{{mdn_url}}">documentation</a></div>
          {{/if}}
          <div class="status">
            <div class="title">Implementation Status</div>
            {{firefox_status}}
          </div>
          {{#if spec_url}}
            <div class="spec"><a target="_blank" href="{{spec_url}}">spec</a></div>
          {{/if}}
          {{#if bugzilla}}
            <div class="bugzilla"><a target="_blank" href="https://bugzilla.mozilla.org/show_bug.cgi?id={{bugzilla}}">bugzilla</a></div>
          {{/if}}
          <div class="statuses">
            Chrome: {{chrome_status}},
            Webkit: {{webkit_status}},
            IE: {{ie_status}}
          </div>
        </div>
      </div>
    {{/each}}
>>>>>>> 716113fd
  </div>
  <script src="./bundle.js"></script>
</body>
</html><|MERGE_RESOLUTION|>--- conflicted
+++ resolved
@@ -6,7 +6,6 @@
   <link rel="stylesheet" href="./bundle.css">
 </head>
 <body>
-<<<<<<< HEAD
   <div id="main">
     <header>
       <h1>Platatus!</h1>
@@ -34,7 +33,7 @@
             </div>
             <div class="feature-statuses">
               <ul>
-                <li>FF <span>in development</span></li>
+                <li>FF <span>{{firefox_status}}</span></li>
                 <li>CH <span>{{chrome_status}}</span></li>
                 <li>SA <span>{{webkit_status}}</span></li>
                 <li>IE <span>{{ie_status}}</span>
@@ -45,36 +44,6 @@
         {{/each}}
       </ul>
     </article>
-=======
-  <h1>Platatus!</h1>
-  <div id="features">
-    {{#each features}}
-      <div class="feature">
-        <div class="title">{{title}}</div>
-        <div class="details">
-          <div class="summary">{{summary}}</div>
-          {{#if mdn_url}}
-            <div class="documentation"><a target="_blank" href="{{mdn_url}}">documentation</a></div>
-          {{/if}}
-          <div class="status">
-            <div class="title">Implementation Status</div>
-            {{firefox_status}}
-          </div>
-          {{#if spec_url}}
-            <div class="spec"><a target="_blank" href="{{spec_url}}">spec</a></div>
-          {{/if}}
-          {{#if bugzilla}}
-            <div class="bugzilla"><a target="_blank" href="https://bugzilla.mozilla.org/show_bug.cgi?id={{bugzilla}}">bugzilla</a></div>
-          {{/if}}
-          <div class="statuses">
-            Chrome: {{chrome_status}},
-            Webkit: {{webkit_status}},
-            IE: {{ie_status}}
-          </div>
-        </div>
-      </div>
-    {{/each}}
->>>>>>> 716113fd
   </div>
   <script src="./bundle.js"></script>
 </body>
