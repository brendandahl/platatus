<!DOCTYPE html>
<html>
<head>
  <meta charset="utf-8">
  <title>Platatus!</title>
  <link rel="stylesheet" href="./bundle.css">
</head>
<body>
<<<<<<< HEAD
  <div id="main">
    <header>
      <h1>Platatus!</h1>
    </header>
    <article>
      <ul id="features">
        {{#each features}}
          <li class="feature">
            <div class="feature-meta">
              <h2 class="feature-title">{{title}}</h2>
              <p class="feature-summary">{{summary}}</p>
              <div class="feature-links">
                <ul>
                {{#if mdn_url}}
                  <li class="feature-link-mdn"><a target="_blank" href="{{mdn_url}}">documentation</a></li>
                {{/if}}
                {{#if spec_url}}
                  <li class="feature-link-spec"><a target="_blank" href="{{spec_url}}">spec</a></li>
                {{/if}}
                {{#if bugzilla}}
                  <li class="feature-link-bugzilla"><a target="_blank" href="https://bugzilla.mozilla.org/show_bug.cgi?id={{bugzilla}}">bugzilla</a></li>
                {{/if}}
                </ul>
              </div>
            </div>
            <div class="feature-statuses">
              <ul>
                <li>FF <span>in development</span></li>
                <li>CH <span>{{chrome_status}}</span></li>
                <li>SA <span>{{webkit_status}}</span></li>
                <li>IE <span>{{ie_status}}</span>
                </li>
              </ul>
            </div>
          </li>
        {{/each}}
      </ul>
    </article>
=======
  <h1>Platatus!</h1>
  <div id="features">
    {{#each features}}
      <div class="feature">
        <div class="title">{{title}}</div>
        <div class="details">
          <div class="summary">{{summary}}</div>
          {{#if mdn_url}}
            <div class="documentation"><a target="_blank" href="{{mdn_url}}">documentation</a></div>
          {{/if}}
          {{#if spec_url}}
            <div class="spec"><a target="_blank" href="{{spec_url}}">spec</a></div>
          {{/if}}
          {{#if bugzilla}}
            <div class="bugzilla"><a target="_blank" href="https://bugzilla.mozilla.org/show_bug.cgi?id={{bugzilla}}">bugzilla</a>: {{bugzilla_status}}</div>
          {{/if}}
          <div class="statuses">
            Chrome: {{chrome_status}},
            Webkit: {{webkit_status}},
            IE: {{ie_status}}
          </div>
        </div>
      </div>
    {{/each}}
>>>>>>> 64466eba
  </div>
  <script src="./bundle.js"></script>
</body>
</html><|MERGE_RESOLUTION|>--- conflicted
+++ resolved
@@ -6,7 +6,6 @@
   <link rel="stylesheet" href="./bundle.css">
 </head>
 <body>
-<<<<<<< HEAD
   <div id="main">
     <header>
       <h1>Platatus!</h1>
@@ -27,7 +26,7 @@
                   <li class="feature-link-spec"><a target="_blank" href="{{spec_url}}">spec</a></li>
                 {{/if}}
                 {{#if bugzilla}}
-                  <li class="feature-link-bugzilla"><a target="_blank" href="https://bugzilla.mozilla.org/show_bug.cgi?id={{bugzilla}}">bugzilla</a></li>
+                  <li class="feature-link-bugzilla"><a target="_blank" href="https://bugzilla.mozilla.org/show_bug.cgi?id={{bugzilla}}">bug ({{bugzilla_status}})</a></li>
                 {{/if}}
                 </ul>
               </div>
@@ -45,32 +44,6 @@
         {{/each}}
       </ul>
     </article>
-=======
-  <h1>Platatus!</h1>
-  <div id="features">
-    {{#each features}}
-      <div class="feature">
-        <div class="title">{{title}}</div>
-        <div class="details">
-          <div class="summary">{{summary}}</div>
-          {{#if mdn_url}}
-            <div class="documentation"><a target="_blank" href="{{mdn_url}}">documentation</a></div>
-          {{/if}}
-          {{#if spec_url}}
-            <div class="spec"><a target="_blank" href="{{spec_url}}">spec</a></div>
-          {{/if}}
-          {{#if bugzilla}}
-            <div class="bugzilla"><a target="_blank" href="https://bugzilla.mozilla.org/show_bug.cgi?id={{bugzilla}}">bugzilla</a>: {{bugzilla_status}}</div>
-          {{/if}}
-          <div class="statuses">
-            Chrome: {{chrome_status}},
-            Webkit: {{webkit_status}},
-            IE: {{ie_status}}
-          </div>
-        </div>
-      </div>
-    {{/each}}
->>>>>>> 64466eba
   </div>
   <script src="./bundle.js"></script>
 </body>
