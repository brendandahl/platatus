--- conflicted
+++ resolved
@@ -1,6 +1,5 @@
 {{#*inline "browserStatus"}}
-<<<<<<< HEAD
-  <li class="status state-{{browser}} state-{{status}}" title="{{alt status 'status' 'long'}} - {{alt browser 'browser' 'long'}}">
+  <li class="status state-{{browser}} state-{{status}} {{#if channel}}state-{{channel}}{{/if}}" title="{{alt status 'status' 'long'}} - {{alt browser 'browser' 'long'}}">
     {{#if url}}
       <a class="status-inner" target="_blank" href="{{url}}">
     {{/if}}
@@ -19,18 +18,6 @@
     {{#if url_slug}}
       </span>
     {{/if}}
-=======
-  <li class="status state-{{browser}} state-{{status}} {{#if channel}}state-{{channel}}{{/if}}" title="{{alt status 'status' 'long'}} - {{alt browser 'browser' 'long'}}">
-    {{#if url}}<a class="status-inner" target="_blank" href="{{url}}">{{/if}}
-    {{#if url_slug}}<span class="status-inner">{{/if}}
-      {{#if version}}
-        <span class="status-version">{{version}}</span>
-      {{else}}
-        <span class="status-text">{{alt status 'status' 'short'}}</span>
-      {{/if}}
-    {{#if url}}</a>{{/if}}
-    {{#if url_slug}}</span>{{/if}}
->>>>>>> 800df32d
 {{/inline}}
 
 <!DOCTYPE html>
