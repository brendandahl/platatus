--- conflicted
+++ resolved
@@ -323,26 +323,9 @@
 	.status {
 		will-change: transform;
 	}
-<<<<<<< HEAD
 	.feature:hover {
 		.status {
 			transform: translateX(0);
-=======
-	&.state-firefox {
-		background-image: url(https://raw.githubusercontent.com/alrra/browser-logos/master/firefox-nightly/firefox-nightly_128x128.png);
-
-		&.state-release {
-			background-image: url(https://raw.githubusercontent.com/alrra/browser-logos/master/firefox/firefox_128x128.png);
-		}
-		&.state-beta {
-			background-image: url(https://raw.githubusercontent.com/alrra/browser-logos/master/firefox-beta/firefox-beta_128x128.png);
-		}
-		&.state-developer-edition {
-			background-image: url(https://raw.githubusercontent.com/alrra/browser-logos/master/firefox-developer-edition/firefox-developer-edition_128x128.png);
-		}
-		&.state-nightly {
-			background-image: url(https://raw.githubusercontent.com/alrra/browser-logos/master/firefox-nightly/firefox-nightly_128x128.png);
->>>>>>> 800df32d
 		}
 	}
 }
@@ -366,6 +349,21 @@
 	.icon-browser {
 		background-image: url('images/browsers/firefox_64x64.png');
 	}
+	&.state-beta {
+		.icon-browser {
+			background-image: url('images/browsers/firefox-beta_64x64.png');
+		}
+	}
+	&.state-developer-edition {
+		.icon-browser {
+			background-image: url('images/browsers/firefox-developer-edition_64x64.png');
+		}
+	}
+	&.state-nightly {
+		.icon-browser {
+			background-image: url('images/browsers/firefox-nightly_64x64.png');
+		}
+	}
 }
 .state-chrome {
 	.icon-browser {
