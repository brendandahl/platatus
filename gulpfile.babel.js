import browserify from 'browserify';
import babelify from 'babelify';
import fs from 'fs';
import path from 'path';
import del from 'del';
import source from 'vinyl-source-stream';
import buffer from 'vinyl-buffer';
import gulp from 'gulp';
<<<<<<< HEAD
=======
import childProcess from 'child_process';
import debounce from 'lodash.debounce';
>>>>>>> 1f674e29
import oghliner from 'oghliner';
import loadPlugins from 'gulp-load-plugins';
const plugins = loadPlugins({
  lazy: false,
});
import cssnext from 'postcss-cssnext';
import cssImport from 'postcss-import';
import autoprefixer from 'autoprefixer';
import cssMqpacker from 'css-mqpacker';
import cssNested from 'postcss-nested';
import cssExtend from 'postcss-simple-extend';
import cssSimpleVars from 'postcss-simple-vars';
import cssReporter from 'postcss-reporter';
import mkdirp from 'mkdirp';

import babelRegister from 'babel-core/register';
babelRegister();
import sourceMapSupport from 'source-map-support';
sourceMapSupport.install();

import browserSyncCreator from 'browser-sync';
const browserSync = browserSyncCreator.create();

import engine from './engine/index.js';

gulp.task('clean', () => {
  return del(['./dist']);
});

gulp.task('lint', () => {
  return gulp
    .src(['./*.js', './engine/*.js', './src/*.js'])
    .pipe(plugins.eslint())
    .pipe(plugins.eslint.format())
    .pipe(plugins.eslint.failOnError());
});

gulp.task('deploy', ['build'], () => {
  return oghliner.deploy({
    rootDir: 'dist',
  });
});

gulp.task('build:engine', () => {
  const cacheDir = path.join('./dist', 'cache');
  mkdirp.sync(cacheDir);
  const options = {
    cacheDir: cacheDir,
  };
  return engine(options).then((files) => {
    for (const filename of Object.keys(files)) {
      fs.writeFileSync('./dist/' + filename, files[filename]);
    }
  });
});

gulp.task('build:root', () => {
  return gulp
    .src(['./src/*.*', './src/fonts/*.*'], {base: './src'})
    .pipe(gulp.dest('./dist'));
});

gulp.task('build:js', () => {
  return browserify({
    entries: './src/js/index.js',
    debug: true,
  })
  .transform(babelify.configure())
  .bundle()
  .pipe(source('bundle.js'))
  .pipe(buffer())
  .pipe(plugins.sourcemaps.init({
    loadMaps: true,
  }))
  .pipe(plugins.sourcemaps.write('.'))
  .pipe(gulp.dest('./dist'));
});

gulp.task('build:css', () => {
  const processors = [
    cssImport(),
    cssExtend(),
    cssNested(),
    cssSimpleVars(),
    cssnext({
      browers: ['last 1 version'],
    }),
    autoprefixer({
      browers: ['last 1 version'],
    }),
    cssMqpacker(),
    cssReporter(),
  ];
  return gulp
    .src('./src/css/*.css')
    .pipe(plugins.sourcemaps.init())
    .pipe(plugins.postcss(processors))
    .pipe(plugins.concat('bundle.css'))
    .pipe(plugins.sourcemaps.write('.'))
    .pipe(gulp.dest('./dist'));
});

gulp.task('build:dist', ['build:root', 'build:engine', 'build:js', 'build:css']);

function offline() {
  return oghliner.offline({
    rootDir: 'dist/',
    fileGlobs: [
      'index.html',
      '*.js',
      '*.css',
    ],
  });
}

gulp.task('build', ['build:dist'], offline);

gulp.task('watch', ['build'], () => {
  browserSync.init({
    open: false,
    server: {
      baseDir: './dist',
      ghostMode: false,
      notify: false,
    },
  });
  gulp.watch(['./src/*.*'], ['build:root']);
  gulp.watch(['./src/css/*.css'], ['build:css']);
  gulp.watch(['./src/js/*.js'], ['build:js']);
  gulp.watch(['./engine/*.js', './features/*.md', './src/tpl/*.html'], ['build:engine']);
  gulp.watch(['./dist/**/*.*', '!./dist/offline-worker.js'], debounce(offline, 200));
  gulp.watch(['./dist/offline-worker.js'], browserSync.reload);
});

gulp.task('default', ['build']);<|MERGE_RESOLUTION|>--- conflicted
+++ resolved
@@ -6,11 +6,7 @@
 import source from 'vinyl-source-stream';
 import buffer from 'vinyl-buffer';
 import gulp from 'gulp';
-<<<<<<< HEAD
-=======
-import childProcess from 'child_process';
 import debounce from 'lodash.debounce';
->>>>>>> 1f674e29
 import oghliner from 'oghliner';
 import loadPlugins from 'gulp-load-plugins';
 const plugins = loadPlugins({
