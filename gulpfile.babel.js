--- conflicted
+++ resolved
@@ -28,7 +28,6 @@
 const develop = process.env.NODE_ENV !== 'production';
 console.log(`Building for ${develop ? 'development' : 'production'}`);
 
-<<<<<<< HEAD
 const distDir = './dist';
 const publicDir = path.join(distDir, 'public');
 const cacheDir = path.join(distDir, 'cache');
@@ -39,12 +38,7 @@
 const indexHtmlFilename = 'index.html';
 const indexHtmlPath = path.join(publicDir, indexHtmlFilename);
 
-import browserSyncCreator from 'browser-sync';
-const browserSync = browserSyncCreator.create();
 const statusFilepath = path.join(publicDir, 'status.json');
-=======
-const statusFilename = './dist/status.json';
->>>>>>> c2daa3b0
 
 import engine from './engine/index.js';
 
@@ -182,17 +176,12 @@
   gulp.watch(['./src/css/**/*.css'], ['build:css']);
   gulp.watch(['./src/js/*.js'], ['build:js']);
   gulp.watch(['./engine/*.js', './features/*.md', './src/tpl/*.html'], ['build:html']);
-<<<<<<< HEAD
-  gulp.watch([path.join(publicDir, '**/*.*'), '!' + workerPath], debounce(offline, 200));
+  gulp.watch([
+    path.join(publicDir, '**/*.*'),
+    '!' + workerPath,
+    '!' + path.join(cacheDir, '*.json'),
+  ], debounce(offline, 200));
   gulp.watch([workerPath], browserSync.reload);
-=======
-  gulp.watch([
-    './dist/**/*.*',
-    '!./dist/offline-worker.js',
-    '!./dist/cache/*.json',
-  ], debounce(offline, 200));
-  gulp.watch(['./dist/offline-worker.js'], browserSync.reload);
->>>>>>> c2daa3b0
 });
 
 gulp.task('default', ['build']);